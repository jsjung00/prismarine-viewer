--- conflicted
+++ resolved
@@ -12,12 +12,8 @@
   const io = require('socket.io')(http, { path: prefix + '/socket.io' })
 
   const { setupRoutes } = require('./common')
-<<<<<<< HEAD
-  setupRoutes(app, bot.version, prefix)
-=======
-  setupRoutes(app)
->>>>>>> a2606154
-
+  setupRoutes(app, prefix)
+  
   const sockets = []
   const primitives = {}
 
